--- conflicted
+++ resolved
@@ -497,13 +497,8 @@
 
         if self._cur_decorator != None and tok.kind not in [SqTokenKind.FN, SqTokenKind.STRUCT, SqTokenKind.PUB]:
             raise ParserError(f"Invalid token for decorator: {tok.kind}")
-<<<<<<< HEAD
-        if self._cur_pub != None and tok.kind not in [SqTokenKind.FN, SqTokenKind.STRUCT]:
+        if self._cur_pub != None and tok.kind not in [SqTokenKind.FN, SqTokenKind.STRUCT, SqTokenKind.CONST]:
             raise ParserError(f"Invalid token for pub: {tok.kind} = {tok.literal}")
-=======
-        if self._cur_pub != None and tok.kind not in [SqTokenKind.FN, SqTokenKind.STRUCT, SqTokenKind.CONST]:
-            raise ParserError(f"Invalid token for pub: {tok.kind}")
->>>>>>> df8bc6f8
 
         match tok.kind:
             case SqTokenKind.AT:
