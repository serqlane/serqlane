import operator
from typing import Any

from serqlane.astcompiler import *


class SerqVM:
    def __init__(self) -> None:
        self.stack: list[dict[Symbol, Any]] = []

    # useful for tests
    def get_stack_value_by_name(self, name: str):
        frame = self.stack[-1]
        for symbol, value in frame.items():
            if symbol.name == name:
                return value
            
        raise ValueError(f"{name} not found in stack frame")

    def eval_binary_expression(self, expression: NodeBinaryExpr) -> Any:
        match expression:
            case NodePlusExpr():
                operation = operator.add
            case NodeMinusExpression():
                operation = operator.sub
            case NodeMulExpression():
                operation = operator.mul
            case NodeDivExpression():
                assert expression.type is not None
                # TODO: should this be handled like this?
                if expression.type.kind in int_types:
                    operation = operator.floordiv
                else:
                    operation = operator.truediv
            case NodeModExpression():
                operation = operator.mod
            case NodeAndExpression():
                operation = operator.and_
            case NodeOrExpression():
                operation = operator.or_
            case NodeEqualsExpression():
                operation = operator.eq
            case NodeNotEqualsExpression():
                operation = operator.ne
            case NodeLessExpression():
                operation = operator.lt
            case NodeLessEqualsExpression():
                operation = operator.le
            case NodeGreaterExpression():
                operation = operator.gt
            case NodeGreaterEqualsExpression():
                operation = operator.ge
            case NodeDotExpr():
                raise NotImplementedError()
            case NodeBinaryExpr():
                raise RuntimeError("uninstatiated binary expression")

        return operation(self.eval(expression.lhs), self.eval(expression.rhs))

    def eval(self, expression: Node) -> Any:
        match expression:
            case NodeLiteral():
                return expression.value

            case NodeBinaryExpr():
                return self.eval_binary_expression(expression)

            case Symbol():
                return self.stack[-1][expression]

            case _:
                raise NotImplementedError(f"{expression=}")

    def enter_scope(self):
        self.stack.append({})

    def exit_scope(self):
        self.stack.pop()

    def push_scope(self, symbol: Symbol, value: Any):
        self.stack[-1][symbol] = value

    def execute_module(self, module: Module):
        start = module.ast

        assert start is not None and isinstance(start, NodeStmtList)

        self.enter_scope()

        for child in start.children:
            match child:
                case NodeLet():
                    self.push_scope(child.sym, self.eval(child.expr))
            print(f"{self.stack=}")


if __name__ == "__main__":
    code = """
// ; is olaf cope
let x = 5 / 2;
"""

    graph = ModuleGraph()
    module = graph.load("<string>", code)
    print(module.ast.render())

    vm = SerqVM()
<<<<<<< HEAD
    vm.execute_module(module)
    assert vm.get_stack_value_by_name("x") == 2
=======
    vm.execute_module(module)
>>>>>>> 376affee
<|MERGE_RESOLUTION|>--- conflicted
+++ resolved
@@ -105,9 +105,4 @@
     print(module.ast.render())
 
     vm = SerqVM()
-<<<<<<< HEAD
     vm.execute_module(module)
-    assert vm.get_stack_value_by_name("x") == 2
-=======
-    vm.execute_module(module)
->>>>>>> 376affee
