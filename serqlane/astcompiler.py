--- conflicted
+++ resolved
@@ -1773,10 +1773,7 @@
         panic_sym = self.builtin_scope.put_magic_function("panic", panic_sym_type)
         panic_sym_type.sym = panic_sym
 
-<<<<<<< HEAD
-=======
-
->>>>>>> 61ea9d72
+
     def load(self, path: str | pathlib.Path, file_contents: str) -> Module:
         if isinstance(path, str):
             path = pathlib.Path(path + ".serq").absolute()
